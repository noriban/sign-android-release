--- conflicted
+++ resolved
@@ -29,14 +29,8 @@
     "@types/jest": "^26.0.15",
     "@types/node": "^18.11.18",
     "jest": "^26.6.3",
-<<<<<<< HEAD
     "jest-circus": "^29.5.0",
-    "ts-jest": "^26.4.4",
-    "typescript": "^4.9.4"
-=======
-    "jest-circus": "^29.3.1",
     "typescript": "^4.9.5"
     "ts-jest": "^26.5.6",
->>>>>>> b8f64994
   }
 }