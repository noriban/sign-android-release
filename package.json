{
  "name": "sign-android-release",
  "version": "1.0.4",
  "private": true,
  "description": "GitHub action used to sign Android release packages",
  "main": "lib/main.js",
  "scripts": {
    "build": "tsc",
    "test": "jest",
    "deploy": "tsc && ./update_release.sh"
  },
  "repository": {
    "type": "git",
    "url": "git+https://github.com/noriban/sign-android-release.git"
  },
  "keywords": [
    "actions",
    "node",
    "setup"
  ],
  "author": "r0adkll",
  "license": "MIT",
  "dependencies": {
    "@actions/core": "^1.10.0",
    "@actions/exec": "^1.1.1",
    "@actions/io": "^1.0.2"
  },
  "devDependencies": {
    "@types/jest": "^26.0.15",
    "@types/node": "^18.11.18",
    "jest": "^26.6.3",
    "jest-circus": "^29.3.1",
<<<<<<< HEAD
    "ts-jest": "^26.4.4",
    "typescript": "^4.9.5"
=======
    "ts-jest": "^26.5.6",
    "typescript": "^4.9.4"
>>>>>>> 0c90ca98
  }
}<|MERGE_RESOLUTION|>--- conflicted
+++ resolved
@@ -30,12 +30,7 @@
     "@types/node": "^18.11.18",
     "jest": "^26.6.3",
     "jest-circus": "^29.3.1",
-<<<<<<< HEAD
-    "ts-jest": "^26.4.4",
     "typescript": "^4.9.5"
-=======
     "ts-jest": "^26.5.6",
-    "typescript": "^4.9.4"
->>>>>>> 0c90ca98
   }
 }